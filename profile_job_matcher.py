import json
import logging
from typing import Dict, List, Optional
from datetime import datetime, timedelta
import sqlite3

from indeed_scraper import scrape_indeed_jobs_with_profile, init_database, DB_NAME, TABLE_NAME

# Set up logging
logging.basicConfig(level=logging.INFO)
logger = logging.getLogger(__name__)

class ProfileJobMatcher:
    """
    Integrates user profile data with job scraping to find relevant positions
    """
    
    def __init__(self, max_job_age_days: int = 30, cleanup_strategy: str = "smart"):
        """
        Initialize matcher with database freshness configuration
        
        Args:
            max_job_age_days: Maximum age for jobs before they're considered stale (default: 30 days)
            cleanup_strategy: "aggressive" (daily clean), "smart" (selective refresh), or "conservative" (weekly)
        """
        self.max_job_age_days = max_job_age_days
        self.cleanup_strategy = cleanup_strategy
        
        # Job freshness thresholds
        self.freshness_thresholds = {
            "fresh": 7,      # Jobs less than 7 days old
            "recent": 14,    # Jobs less than 14 days old
            "aging": 21,     # Jobs less than 21 days old
            "stale": max_job_age_days  # Jobs older than max_job_age_days are removed
        }
        
        # Updated job type mapping to ONLY use Indeed's supported types
        self.job_type_mapping = {
            # Streamlit app options -> jobspy format (Indeed's ONLY supported types)
            "Full-time": "fulltime",
            "Part-time": "parttime", 
            "Internship": "internship",
            "Temporary": "contract",
            "Permanent": "fulltime",  # Map to fulltime as Indeed doesn't have "permanent"
            "Student job": "parttime",  # Map to parttime, add "student" to search term
            "Volunteer work": "parttime",  # Map to parttime, add "volunteer" to search term
            "New graduate": "fulltime",  # Map to fulltime, add "graduate" to search term
            "Apprentice": "internship"  # Map to internship, add "apprentice" to search term
        }
        
        # Enhanced job type handling for search term modification
        self.search_term_modifiers = {
            "Student job": ["student", "studiejob", "deltid"],
            "New graduate": ["graduate", "nyuddannet", "junior"],
            "Volunteer work": ["volunteer", "frivillig"],
            "Apprentice": ["apprentice", "lærling", "trainee"]
        }
        
        # Location mapping remains the same
        self.location_mapping = {
            # Danish locations -> jobspy search terms - updated for Danish communes
            "Danmark": "denmark",
            "Hovedstaden": "copenhagen, denmark",
            "Midtjylland": "aarhus, denmark",
            "Nordjylland": "aalborg, denmark",
            "Sjælland": "zealand, denmark",
            "Syddanmark": "odense, denmark",
            "København": "copenhagen, denmark",
            "Aarhus kommune": "aarhus, denmark",
            "Aalborg kommune": "aalborg, denmark",
            "Odense kommune": "odense, denmark",
            "Esbjerg kommune": "esbjerg, denmark",
            "Randers kommune": "randers, denmark",
            "Kolding kommune": "kolding, denmark",
            "Horsens kommune": "horsens, denmark",
            "Vejle kommune": "vejle, denmark",
            "Roskilde kommune": "roskilde, denmark",
            "Herning kommune": "herning, denmark",
            "Silkeborg kommune": "silkeborg, denmark",
            "Næstved kommune": "naestved, denmark",
            "Fredericia kommune": "fredericia, denmark",
            "Viborg kommune": "viborg, denmark",
            "Køge kommune": "koege, denmark",
            "Holstebro kommune": "holstebro, denmark",
            "Taastrup kommune": "taastrup, denmark",
            "Slagelse kommune": "slagelse, denmark",
            "Hillerød kommune": "hilleroed, denmark",
            "Sønderborg kommune": "soenderborg, denmark",
            "Svendborg kommune": "svendborg, denmark",
            "Hjørring kommune": "hjoerring, denmark",
            "Frederikshavn kommune": "frederikshavn, denmark",
            "Gentofte kommune": "gentofte, denmark",
            "Gladsaxe kommune": "gladsaxe, denmark",
            "Herlev kommune": "herlev, denmark"
        }

    def enhance_search_term_for_job_type(self, base_search_term: str, job_types: List[str]) -> str:
        """
        Enhanced search term modification based on special job types
        """
        enhanced_term = base_search_term
        added_modifiers = []
        
        # Add specific modifiers for certain job types
        for job_type in job_types:
            if job_type in self.search_term_modifiers:
                modifiers = self.search_term_modifiers[job_type]
                # Add the first modifier that's not already in the search term
                for modifier in modifiers:
                    if modifier.lower() not in enhanced_term.lower() and modifier not in added_modifiers:
                        enhanced_term = f"{enhanced_term} {modifier}"
                        added_modifiers.append(modifier)
                        break  # Only add one modifier per job type
        
        return enhanced_term

    def extract_search_parameters(self, profile_data: Dict) -> Dict:
        """
        Extract and format search parameters from user profile data
        """
        search_params = {
            'job_titles': profile_data.get('job_title_keywords', []),
            'locations': [],
            'job_types': [],
            'original_job_types': profile_data.get('job_types', []),  # Keep original for enhancement
            'remote_preference': profile_data.get('remote_openness', "Don't care"),
            'user_profile': profile_data
        }
        
        # Map locations
        preferred_locations = profile_data.get('preferred_locations_dk', [])
        for location in preferred_locations:
            mapped_location = self.location_mapping.get(location, location.lower() + ", denmark")
            if mapped_location not in search_params['locations']:
                search_params['locations'].append(mapped_location)
        
        # Default location if none specified
        if not search_params['locations']:
            search_params['locations'] = ['copenhagen, denmark']
        
        # Map job types to ONLY valid jobspy format
        desired_job_types = profile_data.get('job_types', [])
        valid_types_used = set()
        
        for job_type in desired_job_types:
            mapped_type = self.job_type_mapping.get(job_type)
            if mapped_type and mapped_type not in valid_types_used:
                search_params['job_types'].append(mapped_type)
                valid_types_used.add(mapped_type)
        
        # Default job type if none specified or none valid
        if not search_params['job_types']:
            search_params['job_types'] = ['fulltime']
        
        # Remove duplicates while preserving order
        search_params['job_types'] = list(dict.fromkeys(search_params['job_types']))
        
        return search_params

    def determine_remote_setting(self, remote_preference: str) -> Optional[bool]:
        """
        Convert remote preference to jobspy is_remote parameter
        """
        if remote_preference == "Primarily Remote":
            return True
        elif remote_preference == "Primarily On-site":
            return False
        else:
            # "Don't care" or "Primarily Hybrid" - let jobspy find all types
            return None

    def init_database_with_freshness_tracking(self):
        """
        Initialize database with additional columns for tracking job freshness
        """
        conn = sqlite3.connect(DB_NAME)
        cursor = conn.cursor()
        
        try:
            # Add freshness tracking columns if they don't exist
            cursor.execute(f"""
            ALTER TABLE {TABLE_NAME} 
            ADD COLUMN last_seen_timestamp DATETIME DEFAULT CURRENT_TIMESTAMP
            """)
        except sqlite3.OperationalError:
            pass  # Column already exists
        
        try:
            cursor.execute(f"""
            ALTER TABLE {TABLE_NAME} 
            ADD COLUMN job_status TEXT DEFAULT 'active'
            """)
        except sqlite3.OperationalError:
            pass  # Column already exists
            
        try:
            cursor.execute(f"""
            ALTER TABLE {TABLE_NAME} 
            ADD COLUMN refresh_count INTEGER DEFAULT 1
            """)
        except sqlite3.OperationalError:
            pass  # Column already exists
        
        # Create indexes for performance
        try:
            cursor.execute(f"CREATE INDEX IF NOT EXISTS idx_last_seen ON {TABLE_NAME}(last_seen_timestamp)")
            cursor.execute(f"CREATE INDEX IF NOT EXISTS idx_job_status ON {TABLE_NAME}(job_status)")
            cursor.execute(f"CREATE INDEX IF NOT EXISTS idx_scraped_date ON {TABLE_NAME}(date(scraped_timestamp))")
        except sqlite3.OperationalError:
            pass
        
        conn.commit()
        conn.close()

    def clean_stale_jobs(self) -> Dict:
        """
        Remove jobs that are older than the maximum age threshold
        """
        conn = sqlite3.connect(DB_NAME)
        cursor = conn.cursor()
        
        try:
            cutoff_date = datetime.now() - timedelta(days=self.max_job_age_days)
            
            # Count jobs to be removed
            cursor.execute(f"""
            SELECT COUNT(*) FROM {TABLE_NAME} 
            WHERE scraped_timestamp < ?
            """, (cutoff_date.isoformat(),))
            
            stale_count = cursor.fetchone()[0]
            
            if stale_count > 0:
                # Remove stale jobs
                cursor.execute(f"""
                DELETE FROM {TABLE_NAME} 
                WHERE scraped_timestamp < ?
                """, (cutoff_date.isoformat(),))
                
                conn.commit()
                logger.info(f"Removed {stale_count} stale jobs older than {self.max_job_age_days} days")
            
            # Get remaining job age distribution
            age_distribution = self.get_job_age_distribution()
            
            return {
                "stale_jobs_removed": stale_count,
                "cutoff_date": cutoff_date.isoformat(),
                "remaining_jobs": age_distribution
            }
            
        except Exception as e:
            logger.error(f"Error cleaning stale jobs: {e}")
            return {"error": str(e)}
        finally:
            conn.close()

    def get_job_age_distribution(self) -> Dict:
        """
        Get distribution of jobs by age categories
        """
        conn = sqlite3.connect(DB_NAME)
        cursor = conn.cursor()
        
        try:
            now = datetime.now()
            distribution = {}
            
            for category, days in self.freshness_thresholds.items():
                cutoff = now - timedelta(days=days)
                
                if category == "stale":
                    # Count jobs older than threshold
                    cursor.execute(f"""
                    SELECT COUNT(*) FROM {TABLE_NAME} 
                    WHERE scraped_timestamp < ?
                    """, (cutoff.isoformat(),))
                else:
                    # Count jobs within threshold
                    cursor.execute(f"""
                    SELECT COUNT(*) FROM {TABLE_NAME} 
                    WHERE scraped_timestamp >= ?
                    """, (cutoff.isoformat(),))
                
                distribution[category] = cursor.fetchone()[0]
            
            # Total count
            cursor.execute(f"SELECT COUNT(*) FROM {TABLE_NAME}")
            distribution["total"] = cursor.fetchone()[0]
            
            return distribution
            
        except Exception as e:
            logger.error(f"Error getting job age distribution: {e}")
            return {}
        finally:
            conn.close()

    def smart_database_refresh(self, force_full_refresh: bool = False) -> Dict:
        """
        Intelligent database refresh based on job age and user activity
        """
        refresh_stats = {
            "strategy": self.cleanup_strategy,
            "timestamp": datetime.now().isoformat(),
            "actions_taken": [],
            "before_stats": self.get_job_age_distribution(),
            "after_stats": {}
        }
        
        try:
            if self.cleanup_strategy == "aggressive" or force_full_refresh:
                # Daily complete refresh - nuclear option
                refresh_stats["actions_taken"].append("full_database_clear")
                self.clear_entire_database()
                
            elif self.cleanup_strategy == "smart":
                # Selective refresh based on job age
                refresh_stats["actions_taken"].append("stale_job_cleanup")
                cleanup_result = self.clean_stale_jobs()
                refresh_stats["cleanup_result"] = cleanup_result
                
                # Check if we need to refresh specific categories
                age_dist = self.get_job_age_distribution()
                
                if age_dist.get("fresh", 0) < 50 and age_dist.get("total", 0) > 0:
                    # Low fresh jobs - trigger targeted refresh
                    refresh_stats["actions_taken"].append("targeted_fresh_job_scraping")
                    
            elif self.cleanup_strategy == "conservative":
                # Weekly cleanup only
                last_cleanup = self.get_last_cleanup_date()
                if not last_cleanup or (datetime.now() - last_cleanup).days >= 7:
                    refresh_stats["actions_taken"].append("weekly_cleanup")
                    cleanup_result = self.clean_stale_jobs()
                    refresh_stats["cleanup_result"] = cleanup_result
                    self.record_cleanup_date()
            
            # Always update freshness tracking
            self.init_database_with_freshness_tracking()
            refresh_stats["after_stats"] = self.get_job_age_distribution()
            
            logger.info(f"Database refresh completed: {refresh_stats['actions_taken']}")
            return refresh_stats
            
        except Exception as e:
            logger.error(f"Error in smart database refresh: {e}")
            refresh_stats["error"] = str(e)
            return refresh_stats

    def clear_entire_database(self):
        """
        Nuclear option: Clear entire job database for fresh start
        """
        conn = sqlite3.connect(DB_NAME)
        cursor = conn.cursor()
        
        try:
            cursor.execute(f"DELETE FROM {TABLE_NAME}")
            conn.commit()
            logger.info("Entire job database cleared for fresh start")
        except Exception as e:
            logger.error(f"Error clearing database: {e}")
        finally:
            conn.close()

    def get_last_cleanup_date(self) -> Optional[datetime]:
        """
        Get the last cleanup date from metadata table
        """
        conn = sqlite3.connect(DB_NAME)
        cursor = conn.cursor()
        
        try:
            # Create metadata table if it doesn't exist
            cursor.execute("""
            CREATE TABLE IF NOT EXISTS database_metadata (
                key TEXT PRIMARY KEY,
                value TEXT,
                updated_timestamp DATETIME DEFAULT CURRENT_TIMESTAMP
            )
            """)
            
            cursor.execute("""
            SELECT value FROM database_metadata 
            WHERE key = 'last_cleanup_date'
            """)
            
            result = cursor.fetchone()
            if result:
                return datetime.fromisoformat(result[0])
            return None
            
        except Exception as e:
            logger.error(f"Error getting last cleanup date: {e}")
            return None
        finally:
            conn.close()

    def record_cleanup_date(self):
        """
        Record the current date as last cleanup date
        """
        conn = sqlite3.connect(DB_NAME)
        cursor = conn.cursor()
        
        try:
            cursor.execute("""
            INSERT OR REPLACE INTO database_metadata (key, value, updated_timestamp)
            VALUES ('last_cleanup_date', ?, ?)
            """, (datetime.now().isoformat(), datetime.now().isoformat()))
            
            conn.commit()
        except Exception as e:
            logger.error(f"Error recording cleanup date: {e}")
        finally:
            conn.close()

    def get_database_health_report(self) -> Dict:
        """
        Comprehensive database health and freshness report
        """
        report = {
            "timestamp": datetime.now().isoformat(),
            "configuration": {
                "max_job_age_days": self.max_job_age_days,
                "cleanup_strategy": self.cleanup_strategy,
                "freshness_thresholds": self.freshness_thresholds
            }
        }
        
        # Job age distribution
        report["age_distribution"] = self.get_job_age_distribution()
        
        # Enrichment status
        report["enrichment_status"] = self.get_database_enrichment_status()
        
        # Cleanup history
        report["last_cleanup"] = self.get_last_cleanup_date()
        
        # Health recommendations
        age_dist = report["age_distribution"]
        recommendations = []
        
        if age_dist.get("stale", 0) > 100:
            recommendations.append("Consider running stale job cleanup")
        
        if age_dist.get("fresh", 0) < 20 and age_dist.get("total", 0) > 0:
            recommendations.append("Database needs fresh job scraping")
        
        if age_dist.get("total", 0) == 0:
            recommendations.append("Database is empty - full scraping needed")
        
        freshness_ratio = (age_dist.get("fresh", 0) + age_dist.get("recent", 0)) / max(age_dist.get("total", 1), 1)
        if freshness_ratio < 0.3:
            recommendations.append("Low freshness ratio - consider more frequent scraping")
        
        report["recommendations"] = recommendations
        report["freshness_ratio"] = round(freshness_ratio, 2)
        
        return report

    def run_profile_based_search(self, profile_data: Dict, max_results_per_search: int = 50, auto_refresh: bool = True) -> Dict:
        """
        Run job searches based on user profile with automatic database freshness management
        """
        logger.info("Starting profile-based job search with freshness management")
        
        # Optional automatic refresh before search
        if auto_refresh:
            refresh_result = self.smart_database_refresh()
            logger.info(f"Pre-search refresh: {refresh_result.get('actions_taken', [])}")
        
        # Initialize database with freshness tracking
        self.init_database_with_freshness_tracking()
        init_database()
        
        # Extract search parameters
        search_params = self.extract_search_parameters(profile_data)
        logger.info(f"Search parameters: {search_params}")
        
        # Validate job types are supported
        supported_types = ['fulltime', 'parttime', 'internship', 'contract']
        invalid_types = [jt for jt in search_params['job_types'] if jt not in supported_types]
        if invalid_types:
            logger.warning(f"Invalid job types detected and will be filtered: {invalid_types}")
            search_params['job_types'] = [jt for jt in search_params['job_types'] if jt in supported_types]
        
        if not search_params['job_types']:
            logger.warning("No valid job types found, defaulting to fulltime")
            search_params['job_types'] = ['fulltime']
        
        # Store user profile in database for reference
        self._store_user_profile(profile_data)
        
        # Check existing matches before scraping
        user_session_id = profile_data.get('user_session_id', 'unknown')
        existing_matches_before = self.get_profile_job_matches(user_session_id, limit=1000)
        existing_count_before = len(existing_matches_before) if existing_matches_before else 0
        
        total_inserted = 0
        search_results = {
            'total_jobs_found': 0,
            'existing_matches_before_search': existing_count_before,
            'existing_matches_after_search': 0,  # Will be updated after scraping
            'searches_performed': [],
            'profile_summary': {
                'user_id': profile_data.get('user_session_id', 'unknown'),
                'target_roles': search_params['job_titles'],
                'locations': search_params['locations'],
                'job_types': search_params['job_types'],
                'original_job_types': search_params['original_job_types'],
                'remote_preference': search_params['remote_preference']
            }
        }
        
        logger.info(f"Found {existing_count_before} existing relevant jobs before scraping")
        
        # Test jobspy before running searches
        logger.info("Testing jobspy compatibility...")
        try:
            from indeed_scraper import test_jobspy_parameters
            test_jobspy_parameters()
        except Exception as e:
            logger.warning(f"Jobspy test failed: {e}")
        
        # Perform searches for each combination of job title and location
        for job_title in search_params['job_titles']:
            for location in search_params['locations']:
                # Use the first valid job type
                primary_job_type = search_params['job_types'][0]
                
                # Enhance search term based on original job types
                enhanced_job_title = self.enhance_search_term_for_job_type(
                    job_title, 
                    search_params['original_job_types']
                )
                
                search_info = {
                    'job_title': job_title,
                    'enhanced_job_title': enhanced_job_title,
                    'location': location, 
                    'job_type': primary_job_type,
                    'valid_job_type': primary_job_type in supported_types,
                    'original_job_types': search_params['original_job_types'],
                    'timestamp': datetime.now().isoformat(),
                    'jobs_found': 0
                }
                
                try:
                    logger.info(f"Searching: '{enhanced_job_title}' | {location} | {primary_job_type}")
                    
                    # Determine remote setting
                    is_remote = self.determine_remote_setting(search_params['remote_preference'])
                    
                    # Use enhanced scraper with validated parameters
                    inserted_count = scrape_indeed_jobs_with_profile(
                        search_term=enhanced_job_title,
                        location=location,
                        job_type=primary_job_type,
                        is_remote=is_remote,
                        max_results=max_results_per_search
                    )
                    
                    search_info['jobs_found'] = inserted_count
                    total_inserted += inserted_count
                    
                    logger.info(f"Found {inserted_count} new jobs for '{enhanced_job_title}' in {location}")
                    
                    # Fallback strategy if enhanced search finds nothing
                    if inserted_count == 0 and enhanced_job_title != job_title:
                        logger.info(f"Retrying with basic search term: '{job_title}'")
                        try:
                            fallback_count = scrape_indeed_jobs_with_profile(
                                search_term=job_title,
                                location=location,
                                job_type=primary_job_type,
                                is_remote=is_remote,
                                max_results=max_results_per_search
                            )
                            search_info['fallback_jobs_found'] = fallback_count
                            total_inserted += fallback_count
                            logger.info(f"Fallback search found {fallback_count} jobs")
                        except Exception as fallback_error:
                            logger.error(f"Fallback search failed: {fallback_error}")
                    
                    # Respectful delay between searches
                    import time
                    time.sleep(3)
                    
                except Exception as e:
                    logger.error(f"Error in search '{enhanced_job_title}'/{location}/{primary_job_type}: {e}")
                    search_info['error'] = str(e)
                
                search_results['searches_performed'].append(search_info)
        
        # After all searches, check total matches again
        existing_matches_after = self.get_profile_job_matches(user_session_id, limit=1000)
        existing_count_after = len(existing_matches_after) if existing_matches_after else 0
        
        search_results['total_jobs_found'] = total_inserted
        search_results['existing_matches_after_search'] = existing_count_after
        
        # Log comprehensive summary
        logger.info(f"Profile-based search completed:")
        logger.info(f"  - New jobs scraped: {total_inserted}")
        logger.info(f"  - Existing matches before: {existing_count_before}")
        logger.info(f"  - Total relevant matches after: {existing_count_after}")
        
        return search_results

    def _store_user_profile(self, profile_data: Dict):
        """
        Store user profile data in database for reference and analytics
        """
        conn = sqlite3.connect(DB_NAME)
        cursor = conn.cursor()
        
        # Create profile table if it doesn't exist
        cursor.execute("""
        CREATE TABLE IF NOT EXISTS user_profiles (
            id INTEGER PRIMARY KEY AUTOINCREMENT,
            user_session_id TEXT,
            profile_data TEXT,
            created_timestamp DATETIME DEFAULT CURRENT_TIMESTAMP,
            last_search_timestamp DATETIME
        )
        """)
        
        try:
            # Store or update profile
            cursor.execute("""
            INSERT OR REPLACE INTO user_profiles 
            (user_session_id, profile_data, last_search_timestamp)
            VALUES (?, ?, ?)
            """, (
                profile_data.get('user_session_id', 'unknown'),
                json.dumps(profile_data),
                datetime.now().isoformat()
            ))
            
            conn.commit()
            logger.info("User profile stored in database")
            
        except Exception as e:
            logger.error(f"Error storing user profile: {e}")
        finally:
            conn.close()

    def get_profile_job_matches(self, user_session_id: str, limit: int = 50, include_stale: bool = False) -> List[Dict]:
        """
<<<<<<< HEAD
        Get job matches using SIMPLE search_term based matching - much faster and more reliable
=======
        Get job matches with freshness filtering
>>>>>>> d0891029
        """
        conn = sqlite3.connect(DB_NAME)
        cursor = conn.cursor()
        
        try:
<<<<<<< HEAD
            # First, verify the database has data
            cursor.execute("SELECT COUNT(*) FROM job_postings")
            total_jobs_in_db = cursor.fetchone()[0]
            logger.info(f"Total jobs in job_postings table: {total_jobs_in_db}")
            
            if total_jobs_in_db == 0:
                logger.warning("job_postings table is empty - no jobs to match against")
                return []
=======
            # Add freshness filtering to existing query
            freshness_condition = ""
            if not include_stale:
                cutoff_date = datetime.now() - timedelta(days=self.max_job_age_days)
                freshness_condition = f"AND scraped_timestamp >= '{cutoff_date.isoformat()}'"
>>>>>>> d0891029
            
            # Get user profile
            cursor.execute("""
            SELECT profile_data FROM user_profiles 
            WHERE user_session_id = ? 
            ORDER BY last_search_timestamp DESC LIMIT 1
            """, (user_session_id,))
            
            profile_row = cursor.fetchone()
            if not profile_row:
                logger.warning(f"No profile found for user {user_session_id}")
                # Return recent jobs as fallback
                return self._get_recent_jobs_simple(cursor, limit)
            
            profile_data = json.loads(profile_row[0])
            
            # Extract matching criteria
            job_keywords = profile_data.get('job_title_keywords', [])
            user_skills = profile_data.get('current_skills_selected', []) + profile_data.get('current_skills_custom', [])
            overall_field = profile_data.get('overall_field', '')
            job_types = profile_data.get('job_types', [])
            total_experience = profile_data.get('total_experience', 'None')
            
            logger.info(f"Simple matching: keywords={job_keywords}, job_types={job_types}")
            
            # SUPER SIMPLE STRATEGY: Match based on search_term first, then add filters
            all_matches = []
            
            # 1. PRIMARY: Direct search_term matching (jobs found by these exact keywords)
            if job_keywords:
                search_term_matches = self._match_by_search_terms(cursor, job_keywords, limit * 2)
                logger.info(f"Search term matching found {len(search_term_matches)} jobs")
                all_matches.extend(search_term_matches)
            
            # 2. SECONDARY: Add job type filtering (student job, etc.)
            if job_types and all_matches:
                all_matches = self._filter_by_job_types(all_matches, job_types)
                logger.info(f"After job type filtering: {len(all_matches)} jobs")
            
            # 3. TERTIARY: Add simple skill bonus scoring
            if user_skills and all_matches:
                all_matches = self._add_skill_bonus_scoring(all_matches, user_skills)
            
            # 4. FALLBACK: If we don't have enough matches, add some recent jobs
            if len(all_matches) < 10:
                recent_matches = self._get_recent_jobs_simple(cursor, limit)
                logger.info(f"Adding {len(recent_matches)} recent jobs as fallback")
                all_matches.extend(recent_matches)
            
            # Remove duplicates and add experience-based scoring
            unique_matches = self._deduplicate_and_add_experience_scoring(all_matches, total_experience)
            
            # Sort by relevance score and return
            final_matches = sorted(unique_matches, key=lambda x: x.get('relevance_score', 1), reverse=True)[:limit]
            
            if final_matches:
                scores = [m.get('relevance_score', 1) for m in final_matches]
                logger.info(f"Final result: {len(final_matches)} matches with scores {min(scores)}-{max(scores)}")
            else:
                logger.warning("No matches found")
            
            return final_matches
            
        except Exception as e:
            logger.error(f"Error getting job matches: {e}", exc_info=True)
            return []
        finally:
            conn.close()

    def _match_by_search_terms(self, cursor, job_keywords: List[str], limit: int) -> List[Dict]:
        """Match jobs where search_term contains our keywords - MOST RELIABLE method"""
        matches = []
        
        try:
            # Create search patterns for search_term column
            search_patterns = []
            params = []
            
            for keyword in job_keywords[:5]:  # Max 5 keywords
                # Direct match in search_term
                search_patterns.append("LOWER(search_term) LIKE ?")
                params.append(f"%{keyword.lower()}%")
            
            if not search_patterns:
                return matches
            
            where_clause = " OR ".join(search_patterns)
            
            query = f"""
<<<<<<< HEAD
            SELECT 
                id, title, company, company_url, job_url, location, is_remote, job_type, 
                description, date_posted, company_industry, company_description, 
                company_logo, scraped_timestamp, search_term, search_location
            FROM job_postings
            WHERE {where_clause}
            ORDER BY scraped_timestamp DESC
=======
            SELECT *, 
                   CASE 
                       WHEN ({title_condition_sql}) THEN 3
                       WHEN LOWER(company_industry) LIKE ? AND ? != '%' THEN 2
                       WHEN LOWER(description) LIKE ? AND ? != '%' THEN 2
                       WHEN LOWER(company_description) LIKE ? AND ? != '%' THEN 1
                       ELSE 1
                   END as relevance_score,
                   CASE 
                       WHEN company_industry IS NOT NULL AND company_industry != '' THEN 1
                       ELSE 0
                   END as has_enriched_data,
                   CASE 
                       WHEN julianday('now') - julianday(scraped_timestamp) <= 7 THEN 'fresh'
                       WHEN julianday('now') - julianday(scraped_timestamp) <= 14 THEN 'recent'
                       WHEN julianday('now') - julianday(scraped_timestamp) <= 21 THEN 'aging'
                       ELSE 'stale'
                   END as job_age_category,
                   ROUND(julianday('now') - julianday(scraped_timestamp)) as days_old
            FROM {TABLE_NAME}
            WHERE ({title_condition_sql})
               OR (LOWER(company_industry) LIKE ? AND ? != '%')
               OR (LOWER(description) LIKE ? AND ? != '%')
               OR (LOWER(company_description) LIKE ? AND ? != '%')
               {freshness_condition}
            ORDER BY relevance_score DESC, has_enriched_data DESC, 
                     CASE job_age_category 
                         WHEN 'fresh' THEN 1 
                         WHEN 'recent' THEN 2 
                         WHEN 'aging' THEN 3 
                         ELSE 4 
                     END,
                     scraped_timestamp DESC
>>>>>>> d0891029
            LIMIT ?
            """
            
            params.append(limit)
            cursor.execute(query, params)
            jobs = cursor.fetchall()
            
            columns = [
                'id', 'title', 'company', 'company_url', 'job_url', 'location', 'is_remote', 
                'job_type', 'description', 'date_posted', 'company_industry', 
                'company_description', 'company_logo', 'scraped_timestamp', 
                'search_term', 'search_location'
            ]
            
            for job in jobs:
                job_dict = dict(zip(columns, job))
                job_dict['match_type'] = 'search_term'
                job_dict['relevance_score'] = 70  # High base score for search_term matches
                matches.append(job_dict)
            
            logger.info(f"Found {len(matches)} jobs matching search terms")
            return matches
            
        except Exception as e:
            logger.error(f"Error in search_term matching: {e}")
            return []

    def _filter_by_job_types(self, matches: List[Dict], job_types: List[str]) -> List[Dict]:
        """Filter and score jobs based on selected job types"""
        filtered_matches = []
        
        for job in matches:
            title = job.get('title', '').lower()
            description = job.get('description', '').lower()
            base_score = job.get('relevance_score', 50)
            
            # Check for job type keywords and adjust score
            score_adjustment = 0
            matched_types = []
            
            for job_type in job_types:
                if job_type == "Student job":
                    if any(word in title or word in description for word in ['student', 'studiejob', 'deltid']):
                        score_adjustment += 20
                        matched_types.append('student')
                
                elif job_type == "New graduate":
                    if any(word in title or word in description for word in ['graduate', 'nyuddannet', 'junior', 'entry']):
                        score_adjustment += 15
                        matched_types.append('graduate')
                
                elif job_type == "Internship":
                    if any(word in title or word in description for word in ['intern', 'praktik', 'trainee']):
                        score_adjustment += 20
                        matched_types.append('internship')
                
                elif job_type == "Part-time":
                    if any(word in title or word in description for word in ['part-time', 'deltid', 'part time']):
                        score_adjustment += 10
                        matched_types.append('part-time')
                
                elif job_type == "Full-time":
                    if any(word in title or word in description for word in ['full-time', 'fuldtid', 'full time']):
                        score_adjustment += 5
                        matched_types.append('full-time')
            
            # Update job with new score and matched types
            job['relevance_score'] = min(100, base_score + score_adjustment)
            job['matched_job_types'] = matched_types
            
            # Include all jobs (don't filter out), just adjust scores
            filtered_matches.append(job)
        
        return filtered_matches

    def _add_skill_bonus_scoring(self, matches: List[Dict], user_skills: List[str]) -> List[Dict]:
        """Add bonus points for skill matches in title/description"""
        for job in matches:
            title = job.get('title', '').lower()
            description = job.get('description', '').lower()
            base_score = job.get('relevance_score', 50)
            
            skill_bonus = 0
            matched_skills = []
            
            for skill in user_skills[:5]:  # Top 5 skills
                if len(skill) >= 3:  # Only meaningful skills
                    if skill.lower() in title:
                        skill_bonus += 8  # Higher bonus for title matches
                        matched_skills.append(skill)
                    elif skill.lower() in description:
                        skill_bonus += 3  # Lower bonus for description matches
                        matched_skills.append(skill)
            
            # Cap skill bonus
            skill_bonus = min(20, skill_bonus)
            
            job['relevance_score'] = min(100, base_score + skill_bonus)
            job['matched_skills'] = matched_skills[:3]  # Store top 3 matched skills
        
        return matches

    def _deduplicate_and_add_experience_scoring(self, all_matches: List[Dict], total_experience: str) -> List[Dict]:
        """Remove duplicates and add experience-based scoring"""
        # Remove duplicates by job ID
        seen_ids = set()
        unique_matches = []
        
        for match in all_matches:
            job_id = match.get('id')
            if job_id not in seen_ids:
                seen_ids.add(job_id)
                unique_matches.append(match)
        
        # Add experience-based scoring
        experience_score = self._get_experience_score(total_experience)
        
        for match in unique_matches:
            title = match.get('title', '').lower()
            base_score = match.get('relevance_score', 50)
            
            # Experience matching adjustment
            experience_adjustment = 0
            
            if experience_score <= 30:  # Entry level/Student
                if any(word in title for word in ['senior', 'lead', 'manager', 'director']):
                    experience_adjustment = -15  # Penalty for too senior roles
                elif any(word in title for word in ['junior', 'entry', 'student', 'graduate', 'trainee']):
                    experience_adjustment = 10   # Bonus for appropriate level
            
            elif experience_score >= 70:  # Senior level
                if any(word in title for word in ['senior', 'lead', 'principal', 'manager']):
                    experience_adjustment = 10   # Bonus for senior roles
                elif any(word in title for word in ['junior', 'entry', 'trainee']):
                    experience_adjustment = -10  # Penalty for too junior roles
            
            match['relevance_score'] = max(1, min(100, base_score + experience_adjustment))
        
        return unique_matches

    def _get_recent_jobs_simple(self, cursor, limit: int) -> List[Dict]:
        """Get recent jobs as fallback with minimal scoring"""
        try:
            cursor.execute("""
            SELECT 
                id, title, company, company_url, job_url, location, is_remote, job_type, 
                description, date_posted, company_industry, company_description, 
                company_logo, scraped_timestamp, search_term, search_location
            FROM job_postings
            ORDER BY scraped_timestamp DESC
            LIMIT ?
            """, (limit,))
            
            jobs = cursor.fetchall()
            columns = [
                'id', 'title', 'company', 'company_url', 'job_url', 'location', 'is_remote', 
                'job_type', 'description', 'date_posted', 'company_industry', 
                'company_description', 'company_logo', 'scraped_timestamp', 
                'search_term', 'search_location'
            ]
            
            matches = []
            for job in jobs:
                job_dict = dict(zip(columns, job))
                job_dict['match_type'] = 'recent'
                job_dict['relevance_score'] = 30  # Lower score for fallback jobs
                matches.append(job_dict)
            
            return matches
            
        except Exception as e:
            logger.error(f"Error getting recent jobs: {e}")
            return []

    def _get_experience_score(self, total_experience: str) -> int:
        """Convert experience string to numeric score"""
        experience_mapping = {
            'None': 10,
            '0-1 year': 20,
            '1-3 years': 35, 
            '3-5 years': 50,
            '5-10 years': 70,
            '10-15 years': 85,
            '15+ years': 95
        }
        return experience_mapping.get(total_experience, 30)

    def get_database_enrichment_status(self) -> Dict:
        """
        Get statistics about database enrichment status
        Returns information about how many jobs have enhanced data
        """
        conn = sqlite3.connect(DB_NAME)
        cursor = conn.cursor()
        
        try:
            # Check if the table exists
            cursor.execute("""
            SELECT name FROM sqlite_master 
            WHERE type='table' AND name='job_postings'
            """)
            
            if not cursor.fetchone():
                return {
                    'total_jobs': 0,
                    'enriched_jobs': 0,
                    'enrichment_percentage': 0,
                    'has_industry_data': 0,
                    'has_description_data': 0,
                    'status': 'No job_postings table found'
                }
            
            # Get total job count
            cursor.execute("SELECT COUNT(*) FROM job_postings")
            total_jobs = cursor.fetchone()[0]
            
            if total_jobs == 0:
                return {
                    'total_jobs': 0,
                    'enriched_jobs': 0,
                    'enrichment_percentage': 0,
                    'has_industry_data': 0,
                    'has_description_data': 0,
                    'status': 'No jobs in database'
                }
            
            # Count jobs with company industry data
            cursor.execute("""
            SELECT COUNT(*) FROM job_postings 
            WHERE company_industry IS NOT NULL 
            AND company_industry != '' 
            AND company_industry != 'Unknown'
            """)
            has_industry_data = cursor.fetchone()[0]
            
            # Count jobs with description data
            cursor.execute("""
            SELECT COUNT(*) FROM job_postings 
            WHERE description IS NOT NULL 
            AND description != '' 
            AND LENGTH(description) > 50
            """)
            has_description_data = cursor.fetchone()[0]
            
            # Count jobs with both description and some company info
            cursor.execute("""
            SELECT COUNT(*) FROM job_postings 
            WHERE description IS NOT NULL 
            AND description != '' 
            AND LENGTH(description) > 50
            AND company IS NOT NULL 
            AND company != ''
            """)
            enriched_jobs = cursor.fetchone()[0]
            
            enrichment_percentage = (enriched_jobs / total_jobs * 100) if total_jobs > 0 else 0
            
            # Determine status
            if enrichment_percentage >= 80:
                status = 'Well enriched'
            elif enrichment_percentage >= 50:
                status = 'Moderately enriched'
            elif enrichment_percentage >= 20:
                status = 'Partially enriched'
            else:
                status = 'Poorly enriched'
            
            return {
                'total_jobs': total_jobs,
                'enriched_jobs': enriched_jobs,
                'enrichment_percentage': round(enrichment_percentage, 1),
                'has_industry_data': has_industry_data,
                'has_description_data': has_description_data,
                'status': status
            }
            
        except Exception as e:
            logger.error(f"Error getting database enrichment status: {e}")
            return {
                'total_jobs': 0,
                'enriched_jobs': 0,
                'enrichment_percentage': 0,
                'has_industry_data': 0,
                'has_description_data': 0,
                'status': f'Error: {str(e)}'
            }
        finally:
            conn.close()

# Add missing wrapper functions at the end of the file

def run_profile_job_search(profile_data: Dict) -> Dict:
    """
    Wrapper function to run profile-based job search
    """
    matcher = ProfileJobMatcher()
    return matcher.run_profile_based_search(profile_data)

def get_user_job_matches(user_session_id: str, limit: int = 50) -> List[Dict]:
    """
    Wrapper function to get job matches for a specific user
    """
    matcher = ProfileJobMatcher()
    return matcher.get_profile_job_matches(user_session_id, limit)

def get_database_enrichment_status() -> Dict:
    """
    Wrapper function to get database enrichment status
    """
    matcher = ProfileJobMatcher()
    return matcher.get_database_enrichment_status()

<<<<<<< HEAD
# Example usage
if __name__ == "__main__":
    # Test the profile job matcher
    test_profile = {
        'user_session_id': 'test_user_123',
        'job_title_keywords': ['software developer', 'python developer'],
        'preferred_locations_dk': ['København', 'Aarhus kommun'],
        'job_types': ['Full-time', 'Part-time'],
        'current_skills_selected': ['Python', 'JavaScript', 'SQL'],
        'overall_field': 'Software Development',
        'target_roles_industries_selected': ['Software Engineer'],
        'total_experience': '3-5 years',
        'work_experience_entries': [
            {
                'job_title': 'Junior Developer',
                'company': 'Tech Company',
                'years_in_role': 2,
                'skills_responsibilities': 'Python, Django, REST APIs'
            }
        ],
        'remote_openness': "Don't care"
    }
    
    try:
        # Test search
        print("Testing profile-based job search...")
        results = run_profile_job_search(test_profile)
        print(f"Search completed. Results: {results}")
        
        # Test getting matches
        print("\nTesting job matches retrieval...")
        matches = get_user_job_matches('test_user_123', limit=10)
        print(f"Found {len(matches) if matches else 0} job matches")
        
        # Test database enrichment status
        print("\nTesting database enrichment status...")
        enrichment_status = get_database_enrichment_status()
        print(f"Enrichment status: {enrichment_status}")
        
    except Exception as e:
        print(f"Test failed: {e}")
=======
def run_profile_job_search_with_refresh(profile_data: Dict, cleanup_strategy: str = "smart") -> Dict:
    """
    Run job search with intelligent database refresh
    """
    matcher = ProfileJobMatcher(cleanup_strategy=cleanup_strategy)
    return matcher.run_profile_based_search(profile_data, auto_refresh=True)

def get_database_health_report(max_job_age_days: int = 30) -> Dict:
    """
    Get comprehensive database health report
    """
    matcher = ProfileJobMatcher(max_job_age_days=max_job_age_days)
    return matcher.get_database_health_report()

def cleanup_stale_jobs(max_job_age_days: int = 30) -> Dict:
    """
    Clean up stale jobs from database
    """
    matcher = ProfileJobMatcher(max_job_age_days=max_job_age_days)
    return matcher.clean_stale_jobs()

def force_database_refresh() -> Dict:
    """
    Force complete database refresh (nuclear option)
    """
    matcher = ProfileJobMatcher(cleanup_strategy="aggressive")
    return matcher.smart_database_refresh(force_full_refresh=True)
>>>>>>> d0891029
<|MERGE_RESOLUTION|>--- conflicted
+++ resolved
@@ -649,17 +649,12 @@
 
     def get_profile_job_matches(self, user_session_id: str, limit: int = 50, include_stale: bool = False) -> List[Dict]:
         """
-<<<<<<< HEAD
         Get job matches using SIMPLE search_term based matching - much faster and more reliable
-=======
-        Get job matches with freshness filtering
->>>>>>> d0891029
         """
         conn = sqlite3.connect(DB_NAME)
         cursor = conn.cursor()
         
         try:
-<<<<<<< HEAD
             # First, verify the database has data
             cursor.execute("SELECT COUNT(*) FROM job_postings")
             total_jobs_in_db = cursor.fetchone()[0]
@@ -668,13 +663,6 @@
             if total_jobs_in_db == 0:
                 logger.warning("job_postings table is empty - no jobs to match against")
                 return []
-=======
-            # Add freshness filtering to existing query
-            freshness_condition = ""
-            if not include_stale:
-                cutoff_date = datetime.now() - timedelta(days=self.max_job_age_days)
-                freshness_condition = f"AND scraped_timestamp >= '{cutoff_date.isoformat()}'"
->>>>>>> d0891029
             
             # Get user profile
             cursor.execute("""
@@ -764,7 +752,6 @@
             where_clause = " OR ".join(search_patterns)
             
             query = f"""
-<<<<<<< HEAD
             SELECT 
                 id, title, company, company_url, job_url, location, is_remote, job_type, 
                 description, date_posted, company_industry, company_description, 
@@ -772,41 +759,6 @@
             FROM job_postings
             WHERE {where_clause}
             ORDER BY scraped_timestamp DESC
-=======
-            SELECT *, 
-                   CASE 
-                       WHEN ({title_condition_sql}) THEN 3
-                       WHEN LOWER(company_industry) LIKE ? AND ? != '%' THEN 2
-                       WHEN LOWER(description) LIKE ? AND ? != '%' THEN 2
-                       WHEN LOWER(company_description) LIKE ? AND ? != '%' THEN 1
-                       ELSE 1
-                   END as relevance_score,
-                   CASE 
-                       WHEN company_industry IS NOT NULL AND company_industry != '' THEN 1
-                       ELSE 0
-                   END as has_enriched_data,
-                   CASE 
-                       WHEN julianday('now') - julianday(scraped_timestamp) <= 7 THEN 'fresh'
-                       WHEN julianday('now') - julianday(scraped_timestamp) <= 14 THEN 'recent'
-                       WHEN julianday('now') - julianday(scraped_timestamp) <= 21 THEN 'aging'
-                       ELSE 'stale'
-                   END as job_age_category,
-                   ROUND(julianday('now') - julianday(scraped_timestamp)) as days_old
-            FROM {TABLE_NAME}
-            WHERE ({title_condition_sql})
-               OR (LOWER(company_industry) LIKE ? AND ? != '%')
-               OR (LOWER(description) LIKE ? AND ? != '%')
-               OR (LOWER(company_description) LIKE ? AND ? != '%')
-               {freshness_condition}
-            ORDER BY relevance_score DESC, has_enriched_data DESC, 
-                     CASE job_age_category 
-                         WHEN 'fresh' THEN 1 
-                         WHEN 'recent' THEN 2 
-                         WHEN 'aging' THEN 3 
-                         ELSE 4 
-                     END,
-                     scraped_timestamp DESC
->>>>>>> d0891029
             LIMIT ?
             """
             
@@ -1119,7 +1071,6 @@
     matcher = ProfileJobMatcher()
     return matcher.get_database_enrichment_status()
 
-<<<<<<< HEAD
 # Example usage
 if __name__ == "__main__":
     # Test the profile job matcher
@@ -1160,33 +1111,4 @@
         print(f"Enrichment status: {enrichment_status}")
         
     except Exception as e:
-        print(f"Test failed: {e}")
-=======
-def run_profile_job_search_with_refresh(profile_data: Dict, cleanup_strategy: str = "smart") -> Dict:
-    """
-    Run job search with intelligent database refresh
-    """
-    matcher = ProfileJobMatcher(cleanup_strategy=cleanup_strategy)
-    return matcher.run_profile_based_search(profile_data, auto_refresh=True)
-
-def get_database_health_report(max_job_age_days: int = 30) -> Dict:
-    """
-    Get comprehensive database health report
-    """
-    matcher = ProfileJobMatcher(max_job_age_days=max_job_age_days)
-    return matcher.get_database_health_report()
-
-def cleanup_stale_jobs(max_job_age_days: int = 30) -> Dict:
-    """
-    Clean up stale jobs from database
-    """
-    matcher = ProfileJobMatcher(max_job_age_days=max_job_age_days)
-    return matcher.clean_stale_jobs()
-
-def force_database_refresh() -> Dict:
-    """
-    Force complete database refresh (nuclear option)
-    """
-    matcher = ProfileJobMatcher(cleanup_strategy="aggressive")
-    return matcher.smart_database_refresh(force_full_refresh=True)
->>>>>>> d0891029
+        print(f"Test failed: {e}")